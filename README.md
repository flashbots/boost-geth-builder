--- conflicted
+++ resolved
@@ -4,11 +4,7 @@
 
 Builder API implementing [builder spec](https://github.com/ethereum/builder-specs), making geth into a standalone block builder. 
 
-<<<<<<< HEAD
-Run on your favorite network, including Goerli and local devnet.
-=======
 Run on your favorite network.
->>>>>>> 1d8109a3
 
 Requires `builder_payloadAttributes` update to be sent for block building, run [our Prysm fork](https://github.com/flashbots/prysm)
 
@@ -41,17 +37,6 @@
 Builder API options:
 ```
 $ geth --help
-<<<<<<< HEAD
-BUILDER API OPTIONS:
-  --builder.secret_key value               Builder key used for signing blocks (default: "0x2fc12ae741f29701f8e30f5de6350766c020cb80768a0ff01e6838ffd2431e11") [$BUILDER_SECRET_KEY]
-  --builder.relay_secret_key value         Builder local relay API key used for signing headers (default: "0x2fc12ae741f29701f8e30f5de6350766c020cb80768a0ff01e6838ffd2431e11") [$BUILDER_RELAY_SECRET_KEY]
-  --builder.listen_addr value              Listening address for builder endpoint (default: ":28545") [$BUILDER_LISTEN_ADDR]
-  --builder.genesis_fork_version value     Genesis fork version. For Goerli use 0x00001020 (default: "0x00000000") [$BUILDER_GENESIS_FORK_VERSION]
-  --builder.bellatrix_fork_version value   Bellatrix fork version. For Goerli use 0x02001020 (default: "0x02000000") [$BUILDER_BELLATRIX_FORK_VERSION]
-  --builder.genesis_validators_root value  Genesis validators root of the network. For Goerli use 0x043db0d9a83813551ee2f33450d23797757d430911a9320530ad8a0eabc43efb (default: "0x0000000000000000000000000000000000000000000000000000000000000000") [$BUILDER_GENESIS_VALIDATORS_ROOT]
-  --builder.beacon_endpoint value          Beacon endpoint to connect to for beacon chain data (default: "http://127.0.0.1:5052") [$BUILDER_BEACON_ENDPOINT]
-  --builder.remote_relay_endpoint value    Relay endpoint to connect to for validator registration data, if not provided will expose validator registration locally [$BUILDER_REMOTE_RELAY_ENDPOINT]
-=======
     --builder                      (default: false)
           Enable the builder
    
@@ -59,15 +44,15 @@
           Beacon endpoint to connect to for beacon chain data [$BUILDER_BEACON_ENDPOINT]
    
     --builder.bellatrix_fork_version value (default: "0x02000000")
-          Bellatrix fork version. For kiln use 0x70000071
+          Bellatrix fork version. For Goerli use 0x02001020
           [$BUILDER_BELLATRIX_FORK_VERSION]
    
     --builder.genesis_fork_version value (default: "0x00000000")
-          Gensis fork version. For kiln use 0x70000069 [$BUILDER_GENESIS_FORK_VERSION]
+          Gensis fork version. For Goerli use 0x00001020 [$BUILDER_GENESIS_FORK_VERSION]
    
     --builder.genesis_validators_root value (default: "0x0000000000000000000000000000000000000000000000000000000000000000")
-          Genesis validators root of the network. For kiln use
-          0x99b09fcd43e5905236c370f184056bec6e6638cfc31a323b304fc4aa789cb4ad
+          Genesis validators root of the network. For Goerli use
+          0x043db0d9a83813551ee2f33450d23797757d430911a9320530ad8a0eabc43efb
           [$BUILDER_GENESIS_VALIDATORS_ROOT]
    
     --builder.listen_addr value    (default: ":28545")
@@ -88,5 +73,4 @@
    
     --builder.validator_checks     (default: false)
           Enable the validator checks
->>>>>>> 1d8109a3
 ```